"""
Processes ALL unconsolidated records since last batch, groups by day, writes temp (day_summaries + curated_facts),
pushes aged temp -> long, updates RAG corpora (replace with real indices), resets neuro, and prepares SFT/LoRA sets.
"""

from typing import List, Dict
from datetime import datetime, timedelta
from app.core import neuro
from app.core.summarize import summarize_day
from app.memory.db import get_conn
<<<<<<< HEAD
from scripts.export_sft import export_sft
=======
from scripts.export_junior_lora import export_junior_lora
>>>>>>> d33dc520


def _last_batch(conn) -> Dict:
    cur = conn.execute("SELECT id, to_seen_at FROM sleep_batches WHERE status='ok' ORDER BY finished_at DESC LIMIT 1")
    row = cur.fetchone()
    if not row:
        return {"to_seen_at": "1970-01-01 00:00:00"}
    return dict(row)


def run_sleep_batch():
    with get_conn() as c:
        c.execute("BEGIN")
        last = _last_batch(c)
        from_seen = last["to_seen_at"]
        to_seen = datetime.utcnow().strftime("%Y-%m-%d %H:%M:%S")
        batch_id = f"batch-{to_seen}"

        # collect unconsolidated messages/notes/facts since last watermark
        cur = c.execute("SELECT id, text, ts FROM messages WHERE ts > ? ORDER BY ts ASC", (from_seen,))
        msgs = [dict(r) for r in cur.fetchall()]
        # bucket by date (UTC date from ts)
        buckets: Dict[str, List[str]] = {}
        for m in msgs:
            day = m["ts"][:10]
            buckets.setdefault(day, []).append(m["text"])

        processed = 0
        # temp store: create tables if not exist
        c.executescript("""
        CREATE TABLE IF NOT EXISTS day_summaries(id INTEGER PRIMARY KEY, date TEXT, text TEXT, salience REAL DEFAULT 0.5, batch_id TEXT);
        CREATE TABLE IF NOT EXISTS facts_curated(id INTEGER PRIMARY KEY, key TEXT, value TEXT, first_seen TEXT, last_seen TEXT, importance REAL DEFAULT 0.5, batch_id TEXT);
        CREATE TABLE IF NOT EXISTS long_days(id INTEGER PRIMARY KEY, date TEXT, summary TEXT, key_events TEXT);
        """)
        # write summaries
        for day, chunks in buckets.items():
            if not chunks:
                continue
            summary = summarize_day(chunks, max_tokens=400)
            c.execute("INSERT INTO day_summaries(date,text,salience,batch_id) VALUES (?,?,?,?)", (day, summary, 0.6, batch_id))
            processed += len(chunks)

        # temp TTL -> long (7 days)
        ttl_day = (datetime.utcnow()-timedelta(days=7)).strftime("%Y-%m-%d")
        cur = c.execute("SELECT date, GROUP_CONCAT(text,' ') AS all_text FROM day_summaries WHERE date <= ? GROUP BY date", (ttl_day,))
        to_promote = [dict(r) for r in cur.fetchall()]
        for row in to_promote:
            c.execute("INSERT OR REPLACE INTO long_days(date, summary, key_events) VALUES (?,?,?)", (row["date"], row["all_text"][:2000], "[]"))
            # (Optional) delete promoted rows from day_summaries
            c.execute("DELETE FROM day_summaries WHERE date = ?", (row["date"],))

        # write batch
        c.execute("INSERT INTO sleep_batches(id,started_at,finished_at,from_seen_at,to_seen_at,processed_count,status) VALUES (?,?,?,?,?,?,?)",
                  (batch_id, datetime.utcnow(), datetime.utcnow(), from_seen, to_seen, processed, "ok"))
        c.execute("COMMIT")

    export_sft()
    # neuro reset after batch
    neuro.sleep_reset()
    export_junior_lora()
    print(f"Sleep batch {batch_id} done. processed={processed}")<|MERGE_RESOLUTION|>--- conflicted
+++ resolved
@@ -8,11 +8,11 @@
 from app.core import neuro
 from app.core.summarize import summarize_day
 from app.memory.db import get_conn
-<<<<<<< HEAD
+
 from scripts.export_sft import export_sft
-=======
+
 from scripts.export_junior_lora import export_junior_lora
->>>>>>> d33dc520
+
 
 
 def _last_batch(conn) -> Dict:
