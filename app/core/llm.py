"""Local-only LLM client wrappers for junior (≤3B) and senior (7B) roles."""

from __future__ import annotations

from pathlib import Path
from typing import Any, Dict, Optional, Sequence, TYPE_CHECKING

<<<<<<< HEAD
import torch
=======
import os
>>>>>>> cddc727d
import yaml
from transformers import AutoModelForCausalLM, AutoTokenizer, BitsAndBytesConfig

if TYPE_CHECKING:  # pragma: no cover - import is heavy but useful for typing
    from llama_cpp import Llama


os.environ.setdefault("TRANSFORMERS_OFFLINE", "1")
os.environ.setdefault("HF_HUB_OFFLINE", "1")

_CFG: Optional[Dict[str, Any]] = None
_LLAMA_JUNIOR: Optional["Llama"] = None
_SENIOR_MODEL: Optional[Any] = None
_SENIOR_TOKENIZER: Optional[Any] = None


def _load_cfg() -> Dict[str, Any]:
    """Load the LLM configuration file once and reuse it."""

    global _CFG
    if _CFG is None:
        config_path = Path("config/llm.yaml")
        if not config_path.exists():
            _CFG = {}
        else:
            _CFG = yaml.safe_load(config_path.read_text(encoding="utf-8")) or {}
    return _CFG


def _model_cfg(role: str) -> Dict[str, Any]:
    """Return the configuration section for a given model role."""

    return _load_cfg().get(role, {})


def _apply_stops(text: str, stop: Optional[Sequence[str]]) -> str:
    """Truncate the text at the first occurrence of any stop sequence."""

    if not stop:
        return text

    earliest_index: Optional[int] = None
    for sequence in stop:
        if not sequence:
            continue
        idx = text.find(sequence)
        if idx != -1 and (earliest_index is None or idx < earliest_index):
            earliest_index = idx

    if earliest_index is None:
        return text
    return text[:earliest_index]


def generate(
    role: str,
    prompt: str,
    max_new_tokens: Optional[int] = None,
    temperature: Optional[float] = None,
    stop: Optional[list[str]] = None,
) -> str:
    """Generate a local LLM response for the requested role."""

    cfg = _model_cfg(role)
    provider = cfg.get("provider")

    if provider == "llama-cpp":
        return _generate_with_llama_cpp(cfg, prompt, max_new_tokens, temperature, stop)
    if provider == "transformers":
        return _generate_with_transformers(cfg, prompt, max_new_tokens, temperature, stop)

    suggestion = "llama-cpp" if role == "junior" else "transformers"
    raise ValueError(
        f"Unsupported provider '{provider}' for role '{role}'. "
        f"Please configure the '{suggestion}' provider for local inference."
    )


def _generate_with_llama_cpp(
    cfg: Dict[str, Any],
    prompt: str,
    max_new_tokens: Optional[int],
    temperature: Optional[float],
    stop: Optional[Sequence[str]],
) -> str:
    """Generate a completion using a cached llama.cpp model instance."""

    global _LLAMA_JUNIOR

    model_path_str = cfg.get("model_path")
    if not model_path_str:
        raise ValueError("junior llama-cpp configuration requires 'model_path'")

    model_path = Path(model_path_str)
    if not model_path.exists():
        raise ValueError(f"junior llama-cpp model not found at '{model_path}'")

    if _LLAMA_JUNIOR is None:
        from llama_cpp import Llama

        _LLAMA_JUNIOR = Llama(
            model_path=str(model_path),
            n_ctx=4096,
            n_threads=int(cfg.get("n_threads", 12)),
        )

    llama = _LLAMA_JUNIOR
    stop_sequences: list[str] = list(stop or cfg.get("stop") or [])
    response = llama.create_chat_completion(
        messages=[{"role": "user", "content": prompt}],
        temperature=temperature if temperature is not None else cfg.get("temperature", 0.7),
        max_tokens=max_new_tokens if max_new_tokens is not None else cfg.get("max_new_tokens", 256),
        stop=stop_sequences,
    )

    message = response["choices"][0]["message"]["content"]
    return _apply_stops(message, stop_sequences)


def _generate_with_transformers(
    cfg: Dict[str, Any],
    prompt: str,
    max_new_tokens: Optional[int],
    temperature: Optional[float],
    stop: Optional[Sequence[str]],
) -> str:
    """Generate a completion using a cached Hugging Face transformers model."""

    global _SENIOR_MODEL, _SENIOR_TOKENIZER

    model_path_str = cfg.get("model_path")
    if not model_path_str:
        raise ValueError("senior transformers configuration requires 'model_path'")

    model_path = Path(model_path_str)
    if not model_path.exists():
        raise ValueError(f"senior transformers model not found at '{model_path}'")

    if _SENIOR_MODEL is None or _SENIOR_TOKENIZER is None:
        quant_config = BitsAndBytesConfig(
            load_in_4bit=True,
            bnb_4bit_quant_type="nf4",
            bnb_4bit_use_double_quant=True,
            bnb_4bit_compute_dtype=torch.bfloat16,
        )

        _SENIOR_TOKENIZER = AutoTokenizer.from_pretrained(
            str(model_path),
            local_files_only=True,
            use_fast=True,
        )
        _SENIOR_MODEL = AutoModelForCausalLM.from_pretrained(
            str(model_path),
            local_files_only=True,
            quantization_config=quant_config,
            device_map="auto",
        )

    tokenizer = _SENIOR_TOKENIZER
    model = _SENIOR_MODEL

    default_temp = cfg.get("temperature", 0.7)
    default_max_tokens = cfg.get("max_new_tokens", 256)
    stop_sequences: list[str] = list(stop or cfg.get("stop") or [])

    inputs = tokenizer(prompt, return_tensors="pt")
    device = getattr(model, "device", None)
    if device is None:
        try:
            device = next(model.parameters()).device
        except StopIteration:
            device = torch.device("cpu")

    if hasattr(inputs, "to"):
        inputs = inputs.to(device)  # type: ignore[assignment]
    else:
        inputs = {k: v.to(device) for k, v in inputs.items()}  # type: ignore[assignment]

    generation = model.generate(
        **inputs,
        do_sample=True,
        temperature=temperature if temperature is not None else default_temp,
        max_new_tokens=max_new_tokens if max_new_tokens is not None else default_max_tokens,
    )

    completion = tokenizer.decode(generation[0], skip_special_tokens=True)
    if completion.startswith(prompt):
        completion = completion[len(prompt) :]
    return _apply_stops(completion, stop_sequences)
<|MERGE_RESOLUTION|>--- conflicted
+++ resolved
@@ -5,11 +5,8 @@
 from pathlib import Path
 from typing import Any, Dict, Optional, Sequence, TYPE_CHECKING
 
-<<<<<<< HEAD
 import torch
-=======
 import os
->>>>>>> cddc727d
 import yaml
 from transformers import AutoModelForCausalLM, AutoTokenizer, BitsAndBytesConfig
 
